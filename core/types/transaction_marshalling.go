--- conflicted
+++ resolved
@@ -148,8 +148,8 @@
 		enc.V = (*hexutil.Big)(itx.V.ToBig())
 		enc.R = (*hexutil.Big)(itx.R.ToBig())
 		enc.S = (*hexutil.Big)(itx.S.ToBig())
-<<<<<<< HEAD
-
+		yparity := itx.V.Uint64()
+		enc.YParity = (*hexutil.Uint64)(&yparity)
 	case *DepositTx:
 		enc.Gas = (*hexutil.Uint64)(&itx.Gas)
 		enc.Value = (*hexutil.Big)(itx.Value)
@@ -162,10 +162,6 @@
 		}
 		enc.IsSystemTx = &itx.IsSystemTransaction
 		// other fields will show up as null.
-=======
-		yparity := itx.V.Uint64()
-		enc.YParity = (*hexutil.Uint64)(&yparity)
->>>>>>> bed84606
 	}
 	return json.Marshal(&enc)
 }
