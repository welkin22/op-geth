--- conflicted
+++ resolved
@@ -2053,11 +2053,7 @@
 // the processing of a block. These logs are later announced as deleted or reborn.
 func (bc *BlockChain) collectLogs(b *types.Block, removed bool) []*types.Log {
 	receipts := rawdb.ReadRawReceipts(bc.db, b.Hash(), b.NumberU64())
-<<<<<<< HEAD
-	receipts.DeriveFields(bc.chainConfig, b.Hash(), b.NumberU64(), b.Time(), b.Transactions())
-=======
-	receipts.DeriveFields(bc.chainConfig, b.Hash(), b.NumberU64(), b.BaseFee(), b.Transactions())
->>>>>>> 7e3b149b
+	receipts.DeriveFields(bc.chainConfig, b.Hash(), b.NumberU64(), b.Time(), b.BaseFee(), b.Transactions())
 
 	var logs []*types.Log
 	for _, receipt := range receipts {
