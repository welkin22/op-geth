--- conflicted
+++ resolved
@@ -169,13 +169,8 @@
 		parent = root
 	}
 	if report {
-<<<<<<< HEAD
-		_, nodes, immutablenodes, imgs := triedb.Size() // all memory is contained within the nodes return in hashdb
+		_, nodes, immutablenodes, imgs := tdb.Size() // all memory is contained within the nodes return in hashdb
 		log.Info("Historical state regenerated", "block", current.NumberU64(), "elapsed", time.Since(start), "nodes", nodes, "immutablenodes", immutablenodes, "preimages", imgs)
-=======
-		_, nodes, imgs := tdb.Size() // all memory is contained within the nodes return in hashdb
-		log.Info("Historical state regenerated", "block", current.NumberU64(), "elapsed", time.Since(start), "nodes", nodes, "preimages", imgs)
->>>>>>> 7c281983
 	}
 	return statedb, func() { tdb.Dereference(block.Root()) }, nil
 }
