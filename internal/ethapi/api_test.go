// Copyright 2023 The go-ethereum Authors
// This file is part of the go-ethereum library.
//
// The go-ethereum library is free software: you can redistribute it and/or modify
// it under the terms of the GNU Lesser General Public License as published by
// the Free Software Foundation, either version 3 of the License, or
// (at your option) any later version.
//
// The go-ethereum library is distributed in the hope that it will be useful,
// but WITHOUT ANY WARRANTY; without even the implied warranty of
// MERCHANTABILITY or FITNESS FOR A PARTICULAR PURPOSE. See the
// GNU Lesser General Public License for more details.
//
// You should have received a copy of the GNU Lesser General Public License
// along with the go-ethereum library. If not, see <http://www.gnu.org/licenses/>.

package ethapi

import (
	"bytes"
	"context"
	"crypto/ecdsa"
	"crypto/sha256"
	"encoding/json"
	"errors"
	"fmt"
	"math/big"
	"os"
	"path/filepath"
	"reflect"
	"testing"
	"time"

	"github.com/holiman/uint256"
	"github.com/stretchr/testify/require"
	"golang.org/x/exp/slices"

	"github.com/ethereum/go-ethereum"
	"github.com/ethereum/go-ethereum/accounts"
	"github.com/ethereum/go-ethereum/accounts/keystore"
	"github.com/ethereum/go-ethereum/common"
	"github.com/ethereum/go-ethereum/common/hexutil"
	"github.com/ethereum/go-ethereum/consensus"
	"github.com/ethereum/go-ethereum/consensus/beacon"
	"github.com/ethereum/go-ethereum/consensus/ethash"
	"github.com/ethereum/go-ethereum/core"
	"github.com/ethereum/go-ethereum/core/bloombits"
	"github.com/ethereum/go-ethereum/core/rawdb"
	"github.com/ethereum/go-ethereum/core/state"
	"github.com/ethereum/go-ethereum/core/types"
	"github.com/ethereum/go-ethereum/core/vm"
	"github.com/ethereum/go-ethereum/crypto"
	"github.com/ethereum/go-ethereum/crypto/kzg4844"
	"github.com/ethereum/go-ethereum/ethdb"
	"github.com/ethereum/go-ethereum/event"
	"github.com/ethereum/go-ethereum/internal/blocktest"
	"github.com/ethereum/go-ethereum/params"
	"github.com/ethereum/go-ethereum/rpc"
)

func TestNewRPCTransactionDepositTx(t *testing.T) {
	tx := types.NewTx(&types.DepositTx{
		SourceHash:          common.HexToHash("0x1234"),
		IsSystemTransaction: true,
		Mint:                big.NewInt(34),
	})
	nonce := uint64(7)
	receipt := &types.Receipt{
		DepositNonce: &nonce,
	}
	got := newRPCTransaction(tx, common.Hash{}, uint64(12), uint64(1234), uint64(1), big.NewInt(0), &params.ChainConfig{}, receipt)
	// Should provide zero values for unused fields that are required in other transactions
	require.Equal(t, got.GasPrice, (*hexutil.Big)(big.NewInt(0)), "newRPCTransaction().GasPrice = %v, want 0x0", got.GasPrice)
	require.Equal(t, got.V, (*hexutil.Big)(big.NewInt(0)), "newRPCTransaction().V = %v, want 0x0", got.V)
	require.Equal(t, got.R, (*hexutil.Big)(big.NewInt(0)), "newRPCTransaction().R = %v, want 0x0", got.R)
	require.Equal(t, got.S, (*hexutil.Big)(big.NewInt(0)), "newRPCTransaction().S = %v, want 0x0", got.S)

	// Should include deposit tx specific fields
	require.Equal(t, *got.SourceHash, tx.SourceHash(), "newRPCTransaction().SourceHash = %v, want %v", got.SourceHash, tx.SourceHash())
	require.Equal(t, *got.IsSystemTx, tx.IsSystemTx(), "newRPCTransaction().IsSystemTx = %v, want %v", got.IsSystemTx, tx.IsSystemTx())
	require.Equal(t, got.Mint, (*hexutil.Big)(tx.Mint()), "newRPCTransaction().Mint = %v, want %v", got.Mint, tx.Mint())
	require.Equal(t, got.Nonce, (hexutil.Uint64)(nonce), "newRPCTransaction().Nonce = %v, want %v", got.Nonce, nonce)
}

func TestRPCTransactionDepositTxWithVersion(t *testing.T) {
	tx := types.NewTx(&types.DepositTx{
		SourceHash:          common.HexToHash("0x1234"),
		IsSystemTransaction: true,
		Mint:                big.NewInt(34),
	})
	nonce := uint64(7)
	version := types.CanyonDepositReceiptVersion
	receipt := &types.Receipt{
		DepositNonce:          &nonce,
		DepositReceiptVersion: &version,
	}
	got := newRPCTransaction(tx, common.Hash{}, uint64(12), uint64(1234), uint64(1), big.NewInt(0), &params.ChainConfig{}, receipt)
	// Should provide zero values for unused fields that are required in other transactions
	require.Equal(t, got.GasPrice, (*hexutil.Big)(big.NewInt(0)), "newRPCTransaction().GasPrice = %v, want 0x0", got.GasPrice)
	require.Equal(t, got.V, (*hexutil.Big)(big.NewInt(0)), "newRPCTransaction().V = %v, want 0x0", got.V)
	require.Equal(t, got.R, (*hexutil.Big)(big.NewInt(0)), "newRPCTransaction().R = %v, want 0x0", got.R)
	require.Equal(t, got.S, (*hexutil.Big)(big.NewInt(0)), "newRPCTransaction().S = %v, want 0x0", got.S)

	// Should include versioned deposit tx specific fields
	require.Equal(t, *got.SourceHash, tx.SourceHash(), "newRPCTransaction().SourceHash = %v, want %v", got.SourceHash, tx.SourceHash())
	require.Equal(t, *got.IsSystemTx, tx.IsSystemTx(), "newRPCTransaction().IsSystemTx = %v, want %v", got.IsSystemTx, tx.IsSystemTx())
	require.Equal(t, got.Mint, (*hexutil.Big)(tx.Mint()), "newRPCTransaction().Mint = %v, want %v", got.Mint, tx.Mint())
	require.Equal(t, got.Nonce, (hexutil.Uint64)(nonce), "newRPCTransaction().Nonce = %v, want %v", got.Nonce, nonce)
	require.Equal(t, *got.DepositReceiptVersion, (hexutil.Uint64(version)), "newRPCTransaction().DepositReceiptVersion = %v, want %v", *got.DepositReceiptVersion, version)

	// Make sure json marshal/unmarshal of the rpc tx preserves the receipt version
	b, err := json.Marshal(got)
	require.NoError(t, err, "marshalling failed: %w", err)
	parsed := make(map[string]interface{})
	err = json.Unmarshal(b, &parsed)
	require.NoError(t, err, "unmarshalling failed: %w", err)
	require.Equal(t, "0x1", parsed["depositReceiptVersion"])
}

func TestNewRPCTransactionOmitIsSystemTxFalse(t *testing.T) {
	tx := types.NewTx(&types.DepositTx{
		IsSystemTransaction: false,
	})
	got := newRPCTransaction(tx, common.Hash{}, uint64(12), uint64(1234), uint64(1), big.NewInt(0), &params.ChainConfig{}, nil)

	require.Nil(t, got.IsSystemTx, "should omit IsSystemTx when false")
}

func TestUnmarshalRpcDepositTx(t *testing.T) {
	version := hexutil.Uint64(types.CanyonDepositReceiptVersion)
	tests := []struct {
		name     string
		modifier func(tx *RPCTransaction)
		valid    bool
	}{
		{
			name:     "Unmodified",
			modifier: func(tx *RPCTransaction) {},
			valid:    true,
		},
		{
			name: "Zero Values",
			modifier: func(tx *RPCTransaction) {
				tx.V = (*hexutil.Big)(common.Big0)
				tx.R = (*hexutil.Big)(common.Big0)
				tx.S = (*hexutil.Big)(common.Big0)
				tx.GasPrice = (*hexutil.Big)(common.Big0)
			},
			valid: true,
		},
		{
			name: "Nil Values",
			modifier: func(tx *RPCTransaction) {
				tx.V = nil
				tx.R = nil
				tx.S = nil
				tx.GasPrice = nil
			},
			valid: true,
		},
		{
			name: "Non-Zero GasPrice",
			modifier: func(tx *RPCTransaction) {
				tx.GasPrice = (*hexutil.Big)(big.NewInt(43))
			},
			valid: false,
		},
		{
			name: "Non-Zero V",
			modifier: func(tx *RPCTransaction) {
				tx.V = (*hexutil.Big)(big.NewInt(43))
			},
			valid: false,
		},
		{
			name: "Non-Zero R",
			modifier: func(tx *RPCTransaction) {
				tx.R = (*hexutil.Big)(big.NewInt(43))
			},
			valid: false,
		},
		{
			name: "Non-Zero S",
			modifier: func(tx *RPCTransaction) {
				tx.S = (*hexutil.Big)(big.NewInt(43))
			},
			valid: false,
		},
		{
			name: "Non-nil deposit receipt version",
			modifier: func(tx *RPCTransaction) {
				tx.DepositReceiptVersion = &version
			},
			valid: true,
		},
	}
	for _, test := range tests {
		t.Run(test.name, func(t *testing.T) {
			tx := types.NewTx(&types.DepositTx{
				SourceHash:          common.HexToHash("0x1234"),
				IsSystemTransaction: true,
				Mint:                big.NewInt(34),
			})
			rpcTx := newRPCTransaction(tx, common.Hash{}, uint64(12), uint64(1234), uint64(1), big.NewInt(0), &params.ChainConfig{}, nil)
			test.modifier(rpcTx)
			json, err := json.Marshal(rpcTx)
			require.NoError(t, err, "marshalling failed: %w", err)
			parsed := &types.Transaction{}
			err = parsed.UnmarshalJSON(json)
			if test.valid {
				require.NoError(t, err, "unmarshal failed: %w", err)
			} else {
				require.Error(t, err, "unmarshal should have failed but did not")
			}
		})
	}
}

func testTransactionMarshal(t *testing.T, tests []txData, config *params.ChainConfig) {
	t.Parallel()
	var (
		signer = types.LatestSigner(config)
		key, _ = crypto.HexToECDSA("b71c71a67e1177ad4e901695e1b4b9ee17ae16c6668d313eac2f96dbcda3f291")
	)

	for i, tt := range tests {
		var tx2 types.Transaction
		tx, err := types.SignNewTx(key, signer, tt.Tx)
		if err != nil {
			t.Fatalf("test %d: signing failed: %v", i, err)
		}
		// Regular transaction
		if data, err := json.Marshal(tx); err != nil {
			t.Fatalf("test %d: marshalling failed; %v", i, err)
		} else if err = tx2.UnmarshalJSON(data); err != nil {
			t.Fatalf("test %d: sunmarshal failed: %v", i, err)
		} else if want, have := tx.Hash(), tx2.Hash(); want != have {
			t.Fatalf("test %d: stx changed, want %x have %x", i, want, have)
		}

		// rpcTransaction
		rpcTx := newRPCTransaction(tx, common.Hash{}, 0, 0, 0, nil, config, nil)
		if data, err := json.Marshal(rpcTx); err != nil {
			t.Fatalf("test %d: marshalling failed; %v", i, err)
		} else if err = tx2.UnmarshalJSON(data); err != nil {
			t.Fatalf("test %d: unmarshal failed: %v", i, err)
		} else if want, have := tx.Hash(), tx2.Hash(); want != have {
			t.Fatalf("test %d: tx changed, want %x have %x", i, want, have)
		} else {
			want, have := tt.Want, string(data)
			require.JSONEqf(t, want, have, "test %d: rpc json not match, want %s have %s", i, want, have)
		}
	}
}

func TestTransaction_RoundTripRpcJSON(t *testing.T) {
	var (
		config = params.AllEthashProtocolChanges
		tests  = allTransactionTypes(common.Address{0xde, 0xad}, config)
	)
	testTransactionMarshal(t, tests, config)
}

func TestTransactionBlobTx(t *testing.T) {
	config := *params.TestChainConfig
	config.ShanghaiTime = new(uint64)
	config.CancunTime = new(uint64)
	tests := allBlobTxs(common.Address{0xde, 0xad}, &config)

	testTransactionMarshal(t, tests, &config)
}

type txData struct {
	Tx   types.TxData
	Want string
}

func allTransactionTypes(addr common.Address, config *params.ChainConfig) []txData {
	return []txData{
		{
			Tx: &types.LegacyTx{
				Nonce:    5,
				GasPrice: big.NewInt(6),
				Gas:      7,
				To:       &addr,
				Value:    big.NewInt(8),
				Data:     []byte{0, 1, 2, 3, 4},
				V:        big.NewInt(9),
				R:        big.NewInt(10),
				S:        big.NewInt(11),
			},
			Want: `{
				"blockHash": null,
				"blockNumber": null,
				"from": "0x71562b71999873db5b286df957af199ec94617f7",
				"gas": "0x7",
				"gasPrice": "0x6",
				"hash": "0x5f3240454cd09a5d8b1c5d651eefae7a339262875bcd2d0e6676f3d989967008",
				"input": "0x0001020304",
				"nonce": "0x5",
				"to": "0xdead000000000000000000000000000000000000",
				"transactionIndex": null,
				"value": "0x8",
				"type": "0x0",
				"chainId": "0x539",
				"v": "0xa96",
				"r": "0xbc85e96592b95f7160825d837abb407f009df9ebe8f1b9158a4b8dd093377f75",
				"s": "0x1b55ea3af5574c536967b039ba6999ef6c89cf22fc04bcb296e0e8b0b9b576f5"
			}`,
		}, {
			Tx: &types.LegacyTx{
				Nonce:    5,
				GasPrice: big.NewInt(6),
				Gas:      7,
				To:       nil,
				Value:    big.NewInt(8),
				Data:     []byte{0, 1, 2, 3, 4},
				V:        big.NewInt(32),
				R:        big.NewInt(10),
				S:        big.NewInt(11),
			},
			Want: `{
				"blockHash": null,
				"blockNumber": null,
				"from": "0x71562b71999873db5b286df957af199ec94617f7",
				"gas": "0x7",
				"gasPrice": "0x6",
				"hash": "0x806e97f9d712b6cb7e781122001380a2837531b0fc1e5f5d78174ad4cb699873",
				"input": "0x0001020304",
				"nonce": "0x5",
				"to": null,
				"transactionIndex": null,
				"value": "0x8",
				"type": "0x0",
				"chainId": "0x539",
				"v": "0xa96",
				"r": "0x9dc28b267b6ad4e4af6fe9289668f9305c2eb7a3241567860699e478af06835a",
				"s": "0xa0b51a071aa9bed2cd70aedea859779dff039e3630ea38497d95202e9b1fec7"
			}`,
		},
		{
			Tx: &types.AccessListTx{
				ChainID:  config.ChainID,
				Nonce:    5,
				GasPrice: big.NewInt(6),
				Gas:      7,
				To:       &addr,
				Value:    big.NewInt(8),
				Data:     []byte{0, 1, 2, 3, 4},
				AccessList: types.AccessList{
					types.AccessTuple{
						Address:     common.Address{0x2},
						StorageKeys: []common.Hash{types.EmptyRootHash},
					},
				},
				V: big.NewInt(32),
				R: big.NewInt(10),
				S: big.NewInt(11),
			},
			Want: `{
				"blockHash": null,
				"blockNumber": null,
				"from": "0x71562b71999873db5b286df957af199ec94617f7",
				"gas": "0x7",
				"gasPrice": "0x6",
				"hash": "0x121347468ee5fe0a29f02b49b4ffd1c8342bc4255146bb686cd07117f79e7129",
				"input": "0x0001020304",
				"nonce": "0x5",
				"to": "0xdead000000000000000000000000000000000000",
				"transactionIndex": null,
				"value": "0x8",
				"type": "0x1",
				"accessList": [
					{
						"address": "0x0200000000000000000000000000000000000000",
						"storageKeys": [
							"0x56e81f171bcc55a6ff8345e692c0f86e5b48e01b996cadc001622fb5e363b421"
						]
					}
				],
				"chainId": "0x539",
				"v": "0x0",
				"r": "0xf372ad499239ae11d91d34c559ffc5dab4daffc0069e03afcabdcdf231a0c16b",
				"s": "0x28573161d1f9472fa0fd4752533609e72f06414f7ab5588699a7141f65d2abf",
				"yParity": "0x0"
			}`,
		}, {
			Tx: &types.AccessListTx{
				ChainID:  config.ChainID,
				Nonce:    5,
				GasPrice: big.NewInt(6),
				Gas:      7,
				To:       nil,
				Value:    big.NewInt(8),
				Data:     []byte{0, 1, 2, 3, 4},
				AccessList: types.AccessList{
					types.AccessTuple{
						Address:     common.Address{0x2},
						StorageKeys: []common.Hash{types.EmptyRootHash},
					},
				},
				V: big.NewInt(32),
				R: big.NewInt(10),
				S: big.NewInt(11),
			},
			Want: `{
				"blockHash": null,
				"blockNumber": null,
				"from": "0x71562b71999873db5b286df957af199ec94617f7",
				"gas": "0x7",
				"gasPrice": "0x6",
				"hash": "0x067c3baebede8027b0f828a9d933be545f7caaec623b00684ac0659726e2055b",
				"input": "0x0001020304",
				"nonce": "0x5",
				"to": null,
				"transactionIndex": null,
				"value": "0x8",
				"type": "0x1",
				"accessList": [
					{
						"address": "0x0200000000000000000000000000000000000000",
						"storageKeys": [
							"0x56e81f171bcc55a6ff8345e692c0f86e5b48e01b996cadc001622fb5e363b421"
						]
					}
				],
				"chainId": "0x539",
				"v": "0x1",
				"r": "0x542981b5130d4613897fbab144796cb36d3cb3d7807d47d9c7f89ca7745b085c",
				"s": "0x7425b9dd6c5deaa42e4ede35d0c4570c4624f68c28d812c10d806ffdf86ce63",
				"yParity": "0x1"
			}`,
		}, {
			Tx: &types.DynamicFeeTx{
				ChainID:   config.ChainID,
				Nonce:     5,
				GasTipCap: big.NewInt(6),
				GasFeeCap: big.NewInt(9),
				Gas:       7,
				To:        &addr,
				Value:     big.NewInt(8),
				Data:      []byte{0, 1, 2, 3, 4},
				AccessList: types.AccessList{
					types.AccessTuple{
						Address:     common.Address{0x2},
						StorageKeys: []common.Hash{types.EmptyRootHash},
					},
				},
				V: big.NewInt(32),
				R: big.NewInt(10),
				S: big.NewInt(11),
			},
			Want: `{
				"blockHash": null,
				"blockNumber": null,
				"from": "0x71562b71999873db5b286df957af199ec94617f7",
				"gas": "0x7",
				"gasPrice": "0x9",
				"maxFeePerGas": "0x9",
				"maxPriorityFeePerGas": "0x6",
				"hash": "0xb63e0b146b34c3e9cb7fbabb5b3c081254a7ded6f1b65324b5898cc0545d79ff",
				"input": "0x0001020304",
				"nonce": "0x5",
				"to": "0xdead000000000000000000000000000000000000",
				"transactionIndex": null,
				"value": "0x8",
				"type": "0x2",
				"accessList": [
					{
						"address": "0x0200000000000000000000000000000000000000",
						"storageKeys": [
							"0x56e81f171bcc55a6ff8345e692c0f86e5b48e01b996cadc001622fb5e363b421"
						]
					}
				],
				"chainId": "0x539",
				"v": "0x1",
				"r": "0x3b167e05418a8932cd53d7578711fe1a76b9b96c48642402bb94978b7a107e80",
				"s": "0x22f98a332d15ea2cc80386c1ebaa31b0afebfa79ebc7d039a1e0074418301fef",
				"yParity": "0x1"
			}`,
		}, {
			Tx: &types.DynamicFeeTx{
				ChainID:    config.ChainID,
				Nonce:      5,
				GasTipCap:  big.NewInt(6),
				GasFeeCap:  big.NewInt(9),
				Gas:        7,
				To:         nil,
				Value:      big.NewInt(8),
				Data:       []byte{0, 1, 2, 3, 4},
				AccessList: types.AccessList{},
				V:          big.NewInt(32),
				R:          big.NewInt(10),
				S:          big.NewInt(11),
			},
			Want: `{
				"blockHash": null,
				"blockNumber": null,
				"from": "0x71562b71999873db5b286df957af199ec94617f7",
				"gas": "0x7",
				"gasPrice": "0x9",
				"maxFeePerGas": "0x9",
				"maxPriorityFeePerGas": "0x6",
				"hash": "0xcbab17ee031a9d5b5a09dff909f0a28aedb9b295ac0635d8710d11c7b806ec68",
				"input": "0x0001020304",
				"nonce": "0x5",
				"to": null,
				"transactionIndex": null,
				"value": "0x8",
				"type": "0x2",
				"accessList": [],
				"chainId": "0x539",
				"v": "0x0",
				"r": "0x6446b8a682db7e619fc6b4f6d1f708f6a17351a41c7fbd63665f469bc78b41b9",
				"s": "0x7626abc15834f391a117c63450047309dbf84c5ce3e8e609b607062641e2de43",
				"yParity": "0x0"
			}`,
		},
	}
}

func allBlobTxs(addr common.Address, config *params.ChainConfig) []txData {
	return []txData{
		{
			Tx: &types.BlobTx{
				Nonce:      6,
				GasTipCap:  uint256.NewInt(1),
				GasFeeCap:  uint256.NewInt(5),
				Gas:        6,
				To:         addr,
				BlobFeeCap: uint256.NewInt(1),
				BlobHashes: []common.Hash{{1}},
				Value:      new(uint256.Int),
				V:          uint256.NewInt(32),
				R:          uint256.NewInt(10),
				S:          uint256.NewInt(11),
			},
			Want: `{
                "blockHash": null,
                "blockNumber": null,
                "from": "0x71562b71999873db5b286df957af199ec94617f7",
                "gas": "0x6",
                "gasPrice": "0x5",
                "maxFeePerGas": "0x5",
                "maxPriorityFeePerGas": "0x1",
                "maxFeePerBlobGas": "0x1",
                "hash": "0x1f2b59a20e61efc615ad0cbe936379d6bbea6f938aafaf35eb1da05d8e7f46a3",
                "input": "0x",
                "nonce": "0x6",
                "to": "0xdead000000000000000000000000000000000000",
                "transactionIndex": null,
                "value": "0x0",
                "type": "0x3",
                "accessList": [],
                "chainId": "0x1",
                "blobVersionedHashes": [
                    "0x0100000000000000000000000000000000000000000000000000000000000000"
                ],
                "v": "0x0",
                "r": "0x618be8908e0e5320f8f3b48042a079fe5a335ebd4ed1422a7d2207cd45d872bc",
                "s": "0x27b2bc6c80e849a8e8b764d4549d8c2efac3441e73cf37054eb0a9b9f8e89b27",
                "yParity": "0x0"
            }`,
		},
	}
}

func newTestAccountManager(t *testing.T) (*accounts.Manager, accounts.Account) {
	var (
		dir        = t.TempDir()
		am         = accounts.NewManager(&accounts.Config{InsecureUnlockAllowed: true})
		b          = keystore.NewKeyStore(dir, 2, 1)
		testKey, _ = crypto.HexToECDSA("b71c71a67e1177ad4e901695e1b4b9ee17ae16c6668d313eac2f96dbcda3f291")
	)
	acc, err := b.ImportECDSA(testKey, "")
	if err != nil {
		t.Fatalf("failed to create test account: %v", err)
	}
	if err := b.Unlock(acc, ""); err != nil {
		t.Fatalf("failed to unlock account: %v\n", err)
	}
	am.AddBackend(b)
	return am, acc
}

type testBackend struct {
	db      ethdb.Database
	chain   *core.BlockChain
	pending *types.Block
	accman  *accounts.Manager
	acc     accounts.Account
}

func newTestBackend(t *testing.T, n int, gspec *core.Genesis, engine consensus.Engine, generator func(i int, b *core.BlockGen)) *testBackend {
	var (
		cacheConfig = &core.CacheConfig{
			TrieCleanLimit:    256,
			TrieDirtyLimit:    256,
			TrieTimeLimit:     5 * time.Minute,
			SnapshotLimit:     0,
			TrieDirtyDisabled: true, // Archive mode
		}
	)
	accman, acc := newTestAccountManager(t)
	gspec.Alloc[acc.Address] = types.Account{Balance: big.NewInt(params.Ether)}
	// Generate blocks for testing
	db, blocks, _ := core.GenerateChainWithGenesis(gspec, engine, n, generator)
	txlookupLimit := uint64(0)
	chain, err := core.NewBlockChain(db, cacheConfig, gspec, nil, engine, vm.Config{}, nil, &txlookupLimit)
	if err != nil {
		t.Fatalf("failed to create tester chain: %v", err)
	}
	if n, err := chain.InsertChain(blocks); err != nil {
		t.Fatalf("block %d: failed to insert into chain: %v", n, err)
	}

	backend := &testBackend{db: db, chain: chain, accman: accman, acc: acc}
	return backend
}

func (b testBackend) ProofKeeper() *core.ProofKeeper {
	return nil
}

func (b *testBackend) setPendingBlock(block *types.Block) {
	b.pending = block
}

func (b testBackend) SyncProgress() ethereum.SyncProgress { return ethereum.SyncProgress{} }
func (b testBackend) SuggestGasTipCap(ctx context.Context) (*big.Int, error) {
	return big.NewInt(0), nil
}
func (b testBackend) FeeHistory(ctx context.Context, blockCount uint64, lastBlock rpc.BlockNumber, rewardPercentiles []float64) (*big.Int, [][]*big.Int, []*big.Int, []float64, error) {
	return nil, nil, nil, nil, nil
}
func (b testBackend) ChainDb() ethdb.Database           { return b.db }
func (b testBackend) AccountManager() *accounts.Manager { return b.accman }
func (b testBackend) ExtRPCEnabled() bool               { return false }
func (b testBackend) RPCGasCap() uint64                 { return 10000000 }
func (b testBackend) RPCEVMTimeout() time.Duration      { return time.Second }
func (b testBackend) RPCTxFeeCap() float64              { return 0 }
func (b testBackend) UnprotectedAllowed() bool          { return false }
func (b testBackend) SetHead(number uint64)             {}
func (b testBackend) HeaderByNumber(ctx context.Context, number rpc.BlockNumber) (*types.Header, error) {
	if number == rpc.LatestBlockNumber {
		return b.chain.CurrentBlock(), nil
	}
	if number == rpc.PendingBlockNumber && b.pending != nil {
		return b.pending.Header(), nil
	}
	return b.chain.GetHeaderByNumber(uint64(number)), nil
}
func (b testBackend) HeaderByHash(ctx context.Context, hash common.Hash) (*types.Header, error) {
	return b.chain.GetHeaderByHash(hash), nil
}
func (b testBackend) HeaderByNumberOrHash(ctx context.Context, blockNrOrHash rpc.BlockNumberOrHash) (*types.Header, error) {
	if blockNr, ok := blockNrOrHash.Number(); ok {
		return b.HeaderByNumber(ctx, blockNr)
	}
	if blockHash, ok := blockNrOrHash.Hash(); ok {
		return b.HeaderByHash(ctx, blockHash)
	}
	panic("unknown type rpc.BlockNumberOrHash")
}
func (b testBackend) CurrentHeader() *types.Header { return b.chain.CurrentBlock() }
func (b testBackend) CurrentBlock() *types.Header  { return b.chain.CurrentBlock() }
func (b testBackend) BlockByNumber(ctx context.Context, number rpc.BlockNumber) (*types.Block, error) {
	if number == rpc.LatestBlockNumber {
		head := b.chain.CurrentBlock()
		return b.chain.GetBlock(head.Hash(), head.Number.Uint64()), nil
	}
	if number == rpc.PendingBlockNumber {
		return b.pending, nil
	}
	return b.chain.GetBlockByNumber(uint64(number)), nil
}
func (b testBackend) BlockByHash(ctx context.Context, hash common.Hash) (*types.Block, error) {
	return b.chain.GetBlockByHash(hash), nil
}
func (b testBackend) BlockByNumberOrHash(ctx context.Context, blockNrOrHash rpc.BlockNumberOrHash) (*types.Block, error) {
	if blockNr, ok := blockNrOrHash.Number(); ok {
		return b.BlockByNumber(ctx, blockNr)
	}
	if blockHash, ok := blockNrOrHash.Hash(); ok {
		return b.BlockByHash(ctx, blockHash)
	}
	panic("unknown type rpc.BlockNumberOrHash")
}
func (b testBackend) GetBody(ctx context.Context, hash common.Hash, number rpc.BlockNumber) (*types.Body, error) {
	return b.chain.GetBlock(hash, uint64(number.Int64())).Body(), nil
}
func (b testBackend) StateAndHeaderByNumber(ctx context.Context, number rpc.BlockNumber) (*state.StateDB, *types.Header, error) {
	if number == rpc.PendingBlockNumber {
		panic("pending state not implemented")
	}
	header, err := b.HeaderByNumber(ctx, number)
	if err != nil {
		return nil, nil, err
	}
	if header == nil {
		return nil, nil, errors.New("header not found")
	}
	stateDb, err := b.chain.StateAt(header.Root)
	return stateDb, header, err
}
func (b testBackend) StateAndHeaderByNumberOrHash(ctx context.Context, blockNrOrHash rpc.BlockNumberOrHash) (*state.StateDB, *types.Header, error) {
	if blockNr, ok := blockNrOrHash.Number(); ok {
		return b.StateAndHeaderByNumber(ctx, blockNr)
	}
	panic("only implemented for number")
}
func (b testBackend) PendingBlockAndReceipts() (*types.Block, types.Receipts) { panic("implement me") }
func (b testBackend) GetReceipts(ctx context.Context, hash common.Hash) (types.Receipts, error) {
	header, err := b.HeaderByHash(ctx, hash)
	if header == nil || err != nil {
		return nil, err
	}
	receipts := rawdb.ReadReceipts(b.db, hash, header.Number.Uint64(), header.Time, b.chain.Config())
	return receipts, nil
}
func (b testBackend) GetTd(ctx context.Context, hash common.Hash) *big.Int {
	if b.pending != nil && hash == b.pending.Hash() {
		return nil
	}
	return big.NewInt(1)
}
func (b testBackend) GetEVM(ctx context.Context, msg *core.Message, state *state.StateDB, header *types.Header, vmConfig *vm.Config, blockContext *vm.BlockContext) *vm.EVM {
	if vmConfig == nil {
		vmConfig = b.chain.GetVMConfig()
	}
	txContext := core.NewEVMTxContext(msg)
	context := core.NewEVMBlockContext(header, b.chain, nil, b.ChainConfig(), state)
	if blockContext != nil {
		context = *blockContext
	}
	return vm.NewEVM(context, txContext, state, b.chain.Config(), *vmConfig)
}
func (b testBackend) SubscribeChainEvent(ch chan<- core.ChainEvent) event.Subscription {
	panic("implement me")
}
func (b testBackend) SubscribeChainHeadEvent(ch chan<- core.ChainHeadEvent) event.Subscription {
	panic("implement me")
}
func (b testBackend) SubscribeChainSideEvent(ch chan<- core.ChainSideEvent) event.Subscription {
	panic("implement me")
}
func (b testBackend) SendTx(ctx context.Context, signedTx *types.Transaction) error {
	panic("implement me")
}
<<<<<<< HEAD
func (b testBackend) GetTransaction(ctx context.Context, txHash common.Hash) (bool, *types.Transaction, common.Hash, uint64, uint64, error) {
=======
func (b testBackend) SimulateGaslessBundle(bundle *types.Bundle) (*types.SimulateGaslessBundleResp, error) {
	panic("implement me")
}
func (b testBackend) SendBundle(ctx context.Context, bundle *types.Bundle, originBundle *types.SendBundleArgs) error {
	panic("implement me")
}
func (b testBackend) BundlePrice() *big.Int {
	panic("implement me")
}
func (b testBackend) GetTransaction(ctx context.Context, txHash common.Hash) (*types.Transaction, common.Hash, uint64, uint64, error) {
>>>>>>> 7fd17904
	tx, blockHash, blockNumber, index := rawdb.ReadTransaction(b.db, txHash)
	return true, tx, blockHash, blockNumber, index, nil
}
func (b testBackend) GetPoolTransactions() (types.Transactions, error)         { panic("implement me") }
func (b testBackend) GetPoolTransaction(txHash common.Hash) *types.Transaction { panic("implement me") }
func (b testBackend) GetPoolNonce(ctx context.Context, addr common.Address) (uint64, error) {
	return 0, nil
}
func (b testBackend) Stats() (pending int, queued int) { panic("implement me") }
func (b testBackend) TxPoolContent() (map[common.Address][]*types.Transaction, map[common.Address][]*types.Transaction) {
	panic("implement me")
}
func (b testBackend) TxPoolContentFrom(addr common.Address) ([]*types.Transaction, []*types.Transaction) {
	panic("implement me")
}
func (b testBackend) SubscribeNewTxsEvent(events chan<- core.NewTxsEvent) event.Subscription {
	panic("implement me")
}
func (b testBackend) ChainConfig() *params.ChainConfig { return b.chain.Config() }
func (b testBackend) Engine() consensus.Engine         { return b.chain.Engine() }
func (b testBackend) GetLogs(ctx context.Context, blockHash common.Hash, number uint64) ([][]*types.Log, error) {
	panic("implement me")
}
func (b testBackend) SubscribeRemovedLogsEvent(ch chan<- core.RemovedLogsEvent) event.Subscription {
	panic("implement me")
}
func (b testBackend) SubscribeLogsEvent(ch chan<- []*types.Log) event.Subscription {
	panic("implement me")
}
func (b testBackend) SubscribePendingLogsEvent(ch chan<- []*types.Log) event.Subscription {
	panic("implement me")
}
func (b testBackend) BloomStatus() (uint64, uint64) { panic("implement me") }
func (b testBackend) ServiceFilter(ctx context.Context, session *bloombits.MatcherSession) {
	panic("implement me")
}
func (b testBackend) HistoricalRPCService() *rpc.Client {
	panic("implement me")
}
func (b testBackend) Genesis() *types.Block {
	panic("implement me")
}

func TestEstimateGas(t *testing.T) {
	t.Parallel()
	// Initialize test accounts
	var (
		accounts = newAccounts(2)
		genesis  = &core.Genesis{
			Config: params.MergedTestChainConfig,
			Alloc: types.GenesisAlloc{
				accounts[0].addr: {Balance: big.NewInt(params.Ether)},
				accounts[1].addr: {Balance: big.NewInt(params.Ether)},
			},
		}
		genBlocks      = 10
		signer         = types.HomesteadSigner{}
		randomAccounts = newAccounts(2)
	)
	api := NewBlockChainAPI(newTestBackend(t, genBlocks, genesis, beacon.New(ethash.NewFaker()), func(i int, b *core.BlockGen) {
		// Transfer from account[0] to account[1]
		//    value: 1000 wei
		//    fee:   0 wei
		tx, _ := types.SignTx(types.NewTx(&types.LegacyTx{Nonce: uint64(i), To: &accounts[1].addr, Value: big.NewInt(1000), Gas: params.TxGas, GasPrice: b.BaseFee(), Data: nil}), signer, accounts[0].key)
		b.AddTx(tx)
		b.SetPoS()
	}))
	var testSuite = []struct {
		blockNumber rpc.BlockNumber
		call        TransactionArgs
		overrides   StateOverride
		expectErr   error
		want        uint64
	}{
		// simple transfer on latest block
		{
			blockNumber: rpc.LatestBlockNumber,
			call: TransactionArgs{
				From:  &accounts[0].addr,
				To:    &accounts[1].addr,
				Value: (*hexutil.Big)(big.NewInt(1000)),
			},
			expectErr: nil,
			want:      21000,
		},
		// simple transfer with insufficient funds on latest block
		{
			blockNumber: rpc.LatestBlockNumber,
			call: TransactionArgs{
				From:  &randomAccounts[0].addr,
				To:    &accounts[1].addr,
				Value: (*hexutil.Big)(big.NewInt(1000)),
			},
			expectErr: core.ErrInsufficientFunds,
			want:      21000,
		},
		// empty create
		{
			blockNumber: rpc.LatestBlockNumber,
			call:        TransactionArgs{},
			expectErr:   nil,
			want:        53000,
		},
		{
			blockNumber: rpc.LatestBlockNumber,
			call:        TransactionArgs{},
			overrides: StateOverride{
				randomAccounts[0].addr: OverrideAccount{Balance: newRPCBalance(new(big.Int).Mul(big.NewInt(1), big.NewInt(params.Ether)))},
			},
			expectErr: nil,
			want:      53000,
		},
		{
			blockNumber: rpc.LatestBlockNumber,
			call: TransactionArgs{
				From:  &randomAccounts[0].addr,
				To:    &randomAccounts[1].addr,
				Value: (*hexutil.Big)(big.NewInt(1000)),
			},
			overrides: StateOverride{
				randomAccounts[0].addr: OverrideAccount{Balance: newRPCBalance(big.NewInt(0))},
			},
			expectErr: core.ErrInsufficientFunds,
		},
		// Test for a bug where the gas price was set to zero but the basefee non-zero
		//
		// contract BasefeeChecker {
		//    constructor() {
		//        require(tx.gasprice >= block.basefee);
		//        if (tx.gasprice > 0) {
		//            require(block.basefee > 0);
		//        }
		//    }
		//}
		{
			blockNumber: rpc.LatestBlockNumber,
			call: TransactionArgs{
				From:     &accounts[0].addr,
				Input:    hex2Bytes("6080604052348015600f57600080fd5b50483a1015601c57600080fd5b60003a111560315760004811603057600080fd5b5b603f80603e6000396000f3fe6080604052600080fdfea264697066735822122060729c2cee02b10748fae5200f1c9da4661963354973d9154c13a8e9ce9dee1564736f6c63430008130033"),
				GasPrice: (*hexutil.Big)(big.NewInt(1_000_000_000)), // Legacy as pricing
			},
			expectErr: nil,
			want:      67617,
		},
		{
			blockNumber: rpc.LatestBlockNumber,
			call: TransactionArgs{
				From:         &accounts[0].addr,
				Input:        hex2Bytes("6080604052348015600f57600080fd5b50483a1015601c57600080fd5b60003a111560315760004811603057600080fd5b5b603f80603e6000396000f3fe6080604052600080fdfea264697066735822122060729c2cee02b10748fae5200f1c9da4661963354973d9154c13a8e9ce9dee1564736f6c63430008130033"),
				MaxFeePerGas: (*hexutil.Big)(big.NewInt(1_000_000_000)), // 1559 gas pricing
			},
			expectErr: nil,
			want:      67617,
		},
		{
			blockNumber: rpc.LatestBlockNumber,
			call: TransactionArgs{
				From:         &accounts[0].addr,
				Input:        hex2Bytes("6080604052348015600f57600080fd5b50483a1015601c57600080fd5b60003a111560315760004811603057600080fd5b5b603f80603e6000396000f3fe6080604052600080fdfea264697066735822122060729c2cee02b10748fae5200f1c9da4661963354973d9154c13a8e9ce9dee1564736f6c63430008130033"),
				GasPrice:     nil, // No legacy gas pricing
				MaxFeePerGas: nil, // No 1559 gas pricing
			},
			expectErr: nil,
			want:      67595,
		},
		// Blobs should have no effect on gas estimate
		{
			blockNumber: rpc.LatestBlockNumber,
			call: TransactionArgs{
				From:       &accounts[0].addr,
				To:         &accounts[1].addr,
				Value:      (*hexutil.Big)(big.NewInt(1)),
				BlobHashes: []common.Hash{common.Hash{0x01, 0x22}},
				BlobFeeCap: (*hexutil.Big)(big.NewInt(1)),
			},
			want: 21000,
		},
	}
	for i, tc := range testSuite {
		result, err := api.EstimateGas(context.Background(), tc.call, &rpc.BlockNumberOrHash{BlockNumber: &tc.blockNumber}, &tc.overrides)
		if tc.expectErr != nil {
			if err == nil {
				t.Errorf("test %d: want error %v, have nothing", i, tc.expectErr)
				continue
			}
			if !errors.Is(err, tc.expectErr) {
				t.Errorf("test %d: error mismatch, want %v, have %v", i, tc.expectErr, err)
			}
			continue
		}
		if err != nil {
			t.Errorf("test %d: want no error, have %v", i, err)
			continue
		}
		if float64(result) > float64(tc.want)*(1+estimateGasErrorRatio) {
			t.Errorf("test %d, result mismatch, have\n%v\n, want\n%v\n", i, uint64(result), tc.want)
		}
	}
}

func TestCall(t *testing.T) {
	t.Parallel()
	// Initialize test accounts
	var (
		accounts = newAccounts(3)
		genesis  = &core.Genesis{
			Config: params.MergedTestChainConfig,
			Alloc: types.GenesisAlloc{
				accounts[0].addr: {Balance: big.NewInt(params.Ether)},
				accounts[1].addr: {Balance: big.NewInt(params.Ether)},
				accounts[2].addr: {Balance: big.NewInt(params.Ether)},
			},
		}
		genBlocks = 10
		signer    = types.HomesteadSigner{}
	)
	api := NewBlockChainAPI(newTestBackend(t, genBlocks, genesis, beacon.New(ethash.NewFaker()), func(i int, b *core.BlockGen) {
		// Transfer from account[0] to account[1]
		//    value: 1000 wei
		//    fee:   0 wei
		tx, _ := types.SignTx(types.NewTx(&types.LegacyTx{Nonce: uint64(i), To: &accounts[1].addr, Value: big.NewInt(1000), Gas: params.TxGas, GasPrice: b.BaseFee(), Data: nil}), signer, accounts[0].key)
		b.AddTx(tx)
		b.SetPoS()
	}))
	randomAccounts := newAccounts(3)
	var testSuite = []struct {
		blockNumber    rpc.BlockNumber
		overrides      StateOverride
		call           TransactionArgs
		blockOverrides BlockOverrides
		expectErr      error
		want           string
	}{
		// transfer on genesis
		{
			blockNumber: rpc.BlockNumber(0),
			call: TransactionArgs{
				From:  &accounts[0].addr,
				To:    &accounts[1].addr,
				Value: (*hexutil.Big)(big.NewInt(1000)),
			},
			expectErr: nil,
			want:      "0x",
		},
		// transfer on the head
		{
			blockNumber: rpc.BlockNumber(genBlocks),
			call: TransactionArgs{
				From:  &accounts[0].addr,
				To:    &accounts[1].addr,
				Value: (*hexutil.Big)(big.NewInt(1000)),
			},
			expectErr: nil,
			want:      "0x",
		},
		// transfer on a non-existent block, error expects
		{
			blockNumber: rpc.BlockNumber(genBlocks + 1),
			call: TransactionArgs{
				From:  &accounts[0].addr,
				To:    &accounts[1].addr,
				Value: (*hexutil.Big)(big.NewInt(1000)),
			},
			expectErr: ethereum.NotFound,
		},
		// transfer on the latest block
		{
			blockNumber: rpc.LatestBlockNumber,
			call: TransactionArgs{
				From:  &accounts[0].addr,
				To:    &accounts[1].addr,
				Value: (*hexutil.Big)(big.NewInt(1000)),
			},
			expectErr: nil,
			want:      "0x",
		},
		// Call which can only succeed if state is state overridden
		{
			blockNumber: rpc.LatestBlockNumber,
			call: TransactionArgs{
				From:  &randomAccounts[0].addr,
				To:    &randomAccounts[1].addr,
				Value: (*hexutil.Big)(big.NewInt(1000)),
			},
			overrides: StateOverride{
				randomAccounts[0].addr: OverrideAccount{Balance: newRPCBalance(new(big.Int).Mul(big.NewInt(1), big.NewInt(params.Ether)))},
			},
			want: "0x",
		},
		// Invalid call without state overriding
		{
			blockNumber: rpc.LatestBlockNumber,
			call: TransactionArgs{
				From:  &randomAccounts[0].addr,
				To:    &randomAccounts[1].addr,
				Value: (*hexutil.Big)(big.NewInt(1000)),
			},
			expectErr: core.ErrInsufficientFunds,
		},
		// Successful simple contract call
		//
		// // SPDX-License-Identifier: GPL-3.0
		//
		//  pragma solidity >=0.7.0 <0.8.0;
		//
		//  /**
		//   * @title Storage
		//   * @dev Store & retrieve value in a variable
		//   */
		//  contract Storage {
		//      uint256 public number;
		//      constructor() {
		//          number = block.number;
		//      }
		//  }
		{
			blockNumber: rpc.LatestBlockNumber,
			call: TransactionArgs{
				From: &randomAccounts[0].addr,
				To:   &randomAccounts[2].addr,
				Data: hex2Bytes("8381f58a"), // call number()
			},
			overrides: StateOverride{
				randomAccounts[2].addr: OverrideAccount{
					Code:      hex2Bytes("6080604052348015600f57600080fd5b506004361060285760003560e01c80638381f58a14602d575b600080fd5b60336049565b6040518082815260200191505060405180910390f35b6000548156fea2646970667358221220eab35ffa6ab2adfe380772a48b8ba78e82a1b820a18fcb6f59aa4efb20a5f60064736f6c63430007040033"),
					StateDiff: &map[common.Hash]common.Hash{{}: common.BigToHash(big.NewInt(123))},
				},
			},
			want: "0x000000000000000000000000000000000000000000000000000000000000007b",
		},
		// Block overrides should work
		{
			blockNumber: rpc.LatestBlockNumber,
			call: TransactionArgs{
				From: &accounts[1].addr,
				Input: &hexutil.Bytes{
					0x43,             // NUMBER
					0x60, 0x00, 0x52, // MSTORE offset 0
					0x60, 0x20, 0x60, 0x00, 0xf3,
				},
			},
			blockOverrides: BlockOverrides{Number: (*hexutil.Big)(big.NewInt(11))},
			want:           "0x000000000000000000000000000000000000000000000000000000000000000b",
		},
		// Invalid blob tx
		{
			blockNumber: rpc.LatestBlockNumber,
			call: TransactionArgs{
				From:       &accounts[1].addr,
				Input:      &hexutil.Bytes{0x00},
				BlobHashes: []common.Hash{},
			},
			expectErr: core.ErrBlobTxCreate,
		},
		// BLOBHASH opcode
		{
			blockNumber: rpc.LatestBlockNumber,
			call: TransactionArgs{
				From:       &accounts[1].addr,
				To:         &randomAccounts[2].addr,
				BlobHashes: []common.Hash{common.Hash{0x01, 0x22}},
				BlobFeeCap: (*hexutil.Big)(big.NewInt(1)),
			},
			overrides: StateOverride{
				randomAccounts[2].addr: {
					Code: hex2Bytes("60004960005260206000f3"),
				},
			},
			want: "0x0122000000000000000000000000000000000000000000000000000000000000",
		},
	}
	for i, tc := range testSuite {
		result, err := api.Call(context.Background(), tc.call, &rpc.BlockNumberOrHash{BlockNumber: &tc.blockNumber}, &tc.overrides, &tc.blockOverrides)
		if tc.expectErr != nil {
			if err == nil {
				t.Errorf("test %d: want error %v, have nothing", i, tc.expectErr)
				continue
			}
			if !errors.Is(err, tc.expectErr) {
				// Second try
				if !reflect.DeepEqual(err, tc.expectErr) {
					t.Errorf("test %d: error mismatch, want %v, have %v", i, tc.expectErr, err)
				}
			}
			continue
		}
		if err != nil {
			t.Errorf("test %d: want no error, have %v", i, err)
			continue
		}
		if !reflect.DeepEqual(result.String(), tc.want) {
			t.Errorf("test %d, result mismatch, have\n%v\n, want\n%v\n", i, result.String(), tc.want)
		}
	}
}

func TestSignTransaction(t *testing.T) {
	t.Parallel()
	// Initialize test accounts
	var (
		key, _  = crypto.HexToECDSA("8a1f9a8f95be41cd7ccb6168179afb4504aefe388d1e14474d32c45c72ce7b7a")
		to      = crypto.PubkeyToAddress(key.PublicKey)
		genesis = &core.Genesis{
			Config: params.MergedTestChainConfig,
			Alloc:  types.GenesisAlloc{},
		}
	)
	b := newTestBackend(t, 1, genesis, beacon.New(ethash.NewFaker()), func(i int, b *core.BlockGen) {
		b.SetPoS()
	})
	api := NewTransactionAPI(b, nil)
	res, err := api.FillTransaction(context.Background(), TransactionArgs{
		From:  &b.acc.Address,
		To:    &to,
		Value: (*hexutil.Big)(big.NewInt(1)),
	})
	if err != nil {
		t.Fatalf("failed to fill tx defaults: %v\n", err)
	}

	res, err = api.SignTransaction(context.Background(), argsFromTransaction(res.Tx, b.acc.Address))
	if err != nil {
		t.Fatalf("failed to sign tx: %v\n", err)
	}
	tx, err := json.Marshal(res.Tx)
	if err != nil {
		t.Fatal(err)
	}
	expect := `{"type":"0x2","chainId":"0x1","nonce":"0x0","to":"0x703c4b2bd70c169f5717101caee543299fc946c7","gas":"0x5208","gasPrice":null,"maxPriorityFeePerGas":"0x0","maxFeePerGas":"0x684ee180","value":"0x1","input":"0x","accessList":[],"v":"0x0","r":"0x8fabeb142d585dd9247f459f7e6fe77e2520c88d50ba5d220da1533cea8b34e1","s":"0x582dd68b21aef36ba23f34e49607329c20d981d30404daf749077f5606785ce7","yParity":"0x0","hash":"0x93927839207cfbec395da84b8a2bc38b7b65d2cb2819e9fef1f091f5b1d4cc8f"}`
	if !bytes.Equal(tx, []byte(expect)) {
		t.Errorf("result mismatch. Have:\n%s\nWant:\n%s\n", tx, expect)
	}
}

func TestSignBlobTransaction(t *testing.T) {
	t.Parallel()
	// Initialize test accounts
	var (
		key, _  = crypto.HexToECDSA("8a1f9a8f95be41cd7ccb6168179afb4504aefe388d1e14474d32c45c72ce7b7a")
		to      = crypto.PubkeyToAddress(key.PublicKey)
		genesis = &core.Genesis{
			Config: params.MergedTestChainConfig,
			Alloc:  types.GenesisAlloc{},
		}
	)
	b := newTestBackend(t, 1, genesis, beacon.New(ethash.NewFaker()), func(i int, b *core.BlockGen) {
		b.SetPoS()
	})
	api := NewTransactionAPI(b, nil)
	res, err := api.FillTransaction(context.Background(), TransactionArgs{
		From:       &b.acc.Address,
		To:         &to,
		Value:      (*hexutil.Big)(big.NewInt(1)),
		BlobHashes: []common.Hash{{0x01, 0x22}},
	})
	if err != nil {
		t.Fatalf("failed to fill tx defaults: %v\n", err)
	}

	_, err = api.SignTransaction(context.Background(), argsFromTransaction(res.Tx, b.acc.Address))
	if err == nil {
		t.Fatalf("should fail on blob transaction")
	}
	if !errors.Is(err, errBlobTxNotSupported) {
		t.Errorf("error mismatch. Have: %v, want: %v", err, errBlobTxNotSupported)
	}
}

func TestSendBlobTransaction(t *testing.T) {
	t.Parallel()
	// Initialize test accounts
	var (
		key, _  = crypto.HexToECDSA("8a1f9a8f95be41cd7ccb6168179afb4504aefe388d1e14474d32c45c72ce7b7a")
		to      = crypto.PubkeyToAddress(key.PublicKey)
		genesis = &core.Genesis{
			Config: params.MergedTestChainConfig,
			Alloc:  types.GenesisAlloc{},
		}
	)
	b := newTestBackend(t, 1, genesis, beacon.New(ethash.NewFaker()), func(i int, b *core.BlockGen) {
		b.SetPoS()
	})
	api := NewTransactionAPI(b, nil)
	res, err := api.FillTransaction(context.Background(), TransactionArgs{
		From:       &b.acc.Address,
		To:         &to,
		Value:      (*hexutil.Big)(big.NewInt(1)),
		BlobHashes: []common.Hash{common.Hash{0x01, 0x22}},
	})
	if err != nil {
		t.Fatalf("failed to fill tx defaults: %v\n", err)
	}

	_, err = api.SendTransaction(context.Background(), argsFromTransaction(res.Tx, b.acc.Address))
	if err == nil {
		t.Errorf("sending tx should have failed")
	} else if !errors.Is(err, errBlobTxNotSupported) {
		t.Errorf("unexpected error. Have %v, want %v\n", err, errBlobTxNotSupported)
	}
}

func TestFillBlobTransaction(t *testing.T) {
	t.Parallel()
	// Initialize test accounts
	var (
		key, _  = crypto.HexToECDSA("8a1f9a8f95be41cd7ccb6168179afb4504aefe388d1e14474d32c45c72ce7b7a")
		to      = crypto.PubkeyToAddress(key.PublicKey)
		genesis = &core.Genesis{
			Config: params.MergedTestChainConfig,
			Alloc:  types.GenesisAlloc{},
		}
		emptyBlob                      = kzg4844.Blob{}
		emptyBlobCommit, _             = kzg4844.BlobToCommitment(emptyBlob)
		emptyBlobProof, _              = kzg4844.ComputeBlobProof(emptyBlob, emptyBlobCommit)
		emptyBlobHash      common.Hash = kzg4844.CalcBlobHashV1(sha256.New(), &emptyBlobCommit)
	)
	b := newTestBackend(t, 1, genesis, beacon.New(ethash.NewFaker()), func(i int, b *core.BlockGen) {
		b.SetPoS()
	})
	api := NewTransactionAPI(b, nil)
	type result struct {
		Hashes  []common.Hash
		Sidecar *types.BlobTxSidecar
	}
	suite := []struct {
		name string
		args TransactionArgs
		err  string
		want *result
	}{
		{
			name: "TestInvalidParamsCombination1",
			args: TransactionArgs{
				From:   &b.acc.Address,
				To:     &to,
				Value:  (*hexutil.Big)(big.NewInt(1)),
				Blobs:  []kzg4844.Blob{{}},
				Proofs: []kzg4844.Proof{{}},
			},
			err: `blob proofs provided while commitments were not`,
		},
		{
			name: "TestInvalidParamsCombination2",
			args: TransactionArgs{
				From:        &b.acc.Address,
				To:          &to,
				Value:       (*hexutil.Big)(big.NewInt(1)),
				Blobs:       []kzg4844.Blob{{}},
				Commitments: []kzg4844.Commitment{{}},
			},
			err: `blob commitments provided while proofs were not`,
		},
		{
			name: "TestInvalidParamsCount1",
			args: TransactionArgs{
				From:        &b.acc.Address,
				To:          &to,
				Value:       (*hexutil.Big)(big.NewInt(1)),
				Blobs:       []kzg4844.Blob{{}},
				Commitments: []kzg4844.Commitment{{}, {}},
				Proofs:      []kzg4844.Proof{{}, {}},
			},
			err: `number of blobs and commitments mismatch (have=2, want=1)`,
		},
		{
			name: "TestInvalidParamsCount2",
			args: TransactionArgs{
				From:        &b.acc.Address,
				To:          &to,
				Value:       (*hexutil.Big)(big.NewInt(1)),
				Blobs:       []kzg4844.Blob{{}, {}},
				Commitments: []kzg4844.Commitment{{}, {}},
				Proofs:      []kzg4844.Proof{{}},
			},
			err: `number of blobs and proofs mismatch (have=1, want=2)`,
		},
		{
			name: "TestInvalidProofVerification",
			args: TransactionArgs{
				From:        &b.acc.Address,
				To:          &to,
				Value:       (*hexutil.Big)(big.NewInt(1)),
				Blobs:       []kzg4844.Blob{{}, {}},
				Commitments: []kzg4844.Commitment{{}, {}},
				Proofs:      []kzg4844.Proof{{}, {}},
			},
			err: `failed to verify blob proof: short buffer`,
		},
		{
			name: "TestGenerateBlobHashes",
			args: TransactionArgs{
				From:        &b.acc.Address,
				To:          &to,
				Value:       (*hexutil.Big)(big.NewInt(1)),
				Blobs:       []kzg4844.Blob{emptyBlob},
				Commitments: []kzg4844.Commitment{emptyBlobCommit},
				Proofs:      []kzg4844.Proof{emptyBlobProof},
			},
			want: &result{
				Hashes: []common.Hash{emptyBlobHash},
				Sidecar: &types.BlobTxSidecar{
					Blobs:       []kzg4844.Blob{emptyBlob},
					Commitments: []kzg4844.Commitment{emptyBlobCommit},
					Proofs:      []kzg4844.Proof{emptyBlobProof},
				},
			},
		},
		{
			name: "TestValidBlobHashes",
			args: TransactionArgs{
				From:        &b.acc.Address,
				To:          &to,
				Value:       (*hexutil.Big)(big.NewInt(1)),
				BlobHashes:  []common.Hash{emptyBlobHash},
				Blobs:       []kzg4844.Blob{emptyBlob},
				Commitments: []kzg4844.Commitment{emptyBlobCommit},
				Proofs:      []kzg4844.Proof{emptyBlobProof},
			},
			want: &result{
				Hashes: []common.Hash{emptyBlobHash},
				Sidecar: &types.BlobTxSidecar{
					Blobs:       []kzg4844.Blob{emptyBlob},
					Commitments: []kzg4844.Commitment{emptyBlobCommit},
					Proofs:      []kzg4844.Proof{emptyBlobProof},
				},
			},
		},
		{
			name: "TestInvalidBlobHashes",
			args: TransactionArgs{
				From:        &b.acc.Address,
				To:          &to,
				Value:       (*hexutil.Big)(big.NewInt(1)),
				BlobHashes:  []common.Hash{{0x01, 0x22}},
				Blobs:       []kzg4844.Blob{emptyBlob},
				Commitments: []kzg4844.Commitment{emptyBlobCommit},
				Proofs:      []kzg4844.Proof{emptyBlobProof},
			},
			err: fmt.Sprintf("blob hash verification failed (have=%s, want=%s)", common.Hash{0x01, 0x22}, emptyBlobHash),
		},
		{
			name: "TestGenerateBlobProofs",
			args: TransactionArgs{
				From:  &b.acc.Address,
				To:    &to,
				Value: (*hexutil.Big)(big.NewInt(1)),
				Blobs: []kzg4844.Blob{emptyBlob},
			},
			want: &result{
				Hashes: []common.Hash{emptyBlobHash},
				Sidecar: &types.BlobTxSidecar{
					Blobs:       []kzg4844.Blob{emptyBlob},
					Commitments: []kzg4844.Commitment{emptyBlobCommit},
					Proofs:      []kzg4844.Proof{emptyBlobProof},
				},
			},
		},
	}
	for _, tc := range suite {
		t.Run(tc.name, func(t *testing.T) {
			res, err := api.FillTransaction(context.Background(), tc.args)
			if len(tc.err) > 0 {
				if err == nil {
					t.Fatalf("missing error. want: %s", tc.err)
				} else if err != nil && err.Error() != tc.err {
					t.Fatalf("error mismatch. want: %s, have: %s", tc.err, err.Error())
				}
				return
			}
			if err != nil && len(tc.err) == 0 {
				t.Fatalf("expected no error. have: %s", err)
			}
			if res == nil {
				t.Fatal("result missing")
			}
			want, err := json.Marshal(tc.want)
			if err != nil {
				t.Fatalf("failed to encode expected: %v", err)
			}
			have, err := json.Marshal(result{Hashes: res.Tx.BlobHashes(), Sidecar: res.Tx.BlobTxSidecar()})
			if err != nil {
				t.Fatalf("failed to encode computed sidecar: %v", err)
			}
			if !bytes.Equal(have, want) {
				t.Errorf("blob sidecar mismatch. Have: %s, want: %s", have, want)
			}
		})
	}
}

func argsFromTransaction(tx *types.Transaction, from common.Address) TransactionArgs {
	var (
		gas   = tx.Gas()
		nonce = tx.Nonce()
		input = tx.Data()
	)
	return TransactionArgs{
		From:                 &from,
		To:                   tx.To(),
		Gas:                  (*hexutil.Uint64)(&gas),
		MaxFeePerGas:         (*hexutil.Big)(tx.GasFeeCap()),
		MaxPriorityFeePerGas: (*hexutil.Big)(tx.GasTipCap()),
		Value:                (*hexutil.Big)(tx.Value()),
		Nonce:                (*hexutil.Uint64)(&nonce),
		Input:                (*hexutil.Bytes)(&input),
		ChainID:              (*hexutil.Big)(tx.ChainId()),
		// TODO: impl accessList conversion
		//AccessList: tx.AccessList(),
		BlobFeeCap: (*hexutil.Big)(tx.BlobGasFeeCap()),
		BlobHashes: tx.BlobHashes(),
	}
}

type account struct {
	key  *ecdsa.PrivateKey
	addr common.Address
}

func newAccounts(n int) (accounts []account) {
	for i := 0; i < n; i++ {
		key, _ := crypto.GenerateKey()
		addr := crypto.PubkeyToAddress(key.PublicKey)
		accounts = append(accounts, account{key: key, addr: addr})
	}
	slices.SortFunc(accounts, func(a, b account) int { return a.addr.Cmp(b.addr) })
	return accounts
}

func newRPCBalance(balance *big.Int) **hexutil.Big {
	rpcBalance := (*hexutil.Big)(balance)
	return &rpcBalance
}

func hex2Bytes(str string) *hexutil.Bytes {
	rpcBytes := hexutil.Bytes(common.Hex2Bytes(str))
	return &rpcBytes
}

func TestRPCMarshalBlock(t *testing.T) {
	t.Parallel()
	var (
		txs []*types.Transaction
		to  = common.BytesToAddress([]byte{0x11})
	)
	for i := uint64(1); i <= 4; i++ {
		var tx *types.Transaction
		if i%2 == 0 {
			tx = types.NewTx(&types.LegacyTx{
				Nonce:    i,
				GasPrice: big.NewInt(11111),
				Gas:      1111,
				To:       &to,
				Value:    big.NewInt(111),
				Data:     []byte{0x11, 0x11, 0x11},
			})
		} else {
			tx = types.NewTx(&types.AccessListTx{
				ChainID:  big.NewInt(1337),
				Nonce:    i,
				GasPrice: big.NewInt(11111),
				Gas:      1111,
				To:       &to,
				Value:    big.NewInt(111),
				Data:     []byte{0x11, 0x11, 0x11},
			})
		}
		txs = append(txs, tx)
	}
	block := types.NewBlock(&types.Header{Number: big.NewInt(100)}, txs, nil, nil, blocktest.NewHasher())

	var testSuite = []struct {
		inclTx bool
		fullTx bool
		want   string
	}{
		// without txs
		{
			inclTx: false,
			fullTx: false,
			want: `{
				"difficulty": "0x0",
				"extraData": "0x",
				"gasLimit": "0x0",
				"gasUsed": "0x0",
				"hash": "0x9b73c83b25d0faf7eab854e3684c7e394336d6e135625aafa5c183f27baa8fee",
				"logsBloom": "0x00000000000000000000000000000000000000000000000000000000000000000000000000000000000000000000000000000000000000000000000000000000000000000000000000000000000000000000000000000000000000000000000000000000000000000000000000000000000000000000000000000000000000000000000000000000000000000000000000000000000000000000000000000000000000000000000000000000000000000000000000000000000000000000000000000000000000000000000000000000000000000000000000000000000000000000000000000000000000000000000000000000000000000000000000000000",
				"miner": "0x0000000000000000000000000000000000000000",
				"mixHash": "0x0000000000000000000000000000000000000000000000000000000000000000",
				"nonce": "0x0000000000000000",
				"number": "0x64",
				"parentHash": "0x0000000000000000000000000000000000000000000000000000000000000000",
				"receiptsRoot": "0x56e81f171bcc55a6ff8345e692c0f86e5b48e01b996cadc001622fb5e363b421",
				"sha3Uncles": "0x1dcc4de8dec75d7aab85b567b6ccd41ad312451b948a7413f0a142fd40d49347",
				"size": "0x296",
				"stateRoot": "0x0000000000000000000000000000000000000000000000000000000000000000",
				"timestamp": "0x0",
				"transactionsRoot": "0x661a9febcfa8f1890af549b874faf9fa274aede26ef489d9db0b25daa569450e",
				"uncles": []
			}`,
		},
		// only tx hashes
		{
			inclTx: true,
			fullTx: false,
			want: `{
				"difficulty": "0x0",
				"extraData": "0x",
				"gasLimit": "0x0",
				"gasUsed": "0x0",
				"hash": "0x9b73c83b25d0faf7eab854e3684c7e394336d6e135625aafa5c183f27baa8fee",
				"logsBloom": "0x00000000000000000000000000000000000000000000000000000000000000000000000000000000000000000000000000000000000000000000000000000000000000000000000000000000000000000000000000000000000000000000000000000000000000000000000000000000000000000000000000000000000000000000000000000000000000000000000000000000000000000000000000000000000000000000000000000000000000000000000000000000000000000000000000000000000000000000000000000000000000000000000000000000000000000000000000000000000000000000000000000000000000000000000000000000",
				"miner": "0x0000000000000000000000000000000000000000",
				"mixHash": "0x0000000000000000000000000000000000000000000000000000000000000000",
				"nonce": "0x0000000000000000",
				"number": "0x64",
				"parentHash": "0x0000000000000000000000000000000000000000000000000000000000000000",
				"receiptsRoot": "0x56e81f171bcc55a6ff8345e692c0f86e5b48e01b996cadc001622fb5e363b421",
				"sha3Uncles": "0x1dcc4de8dec75d7aab85b567b6ccd41ad312451b948a7413f0a142fd40d49347",
				"size": "0x296",
				"stateRoot": "0x0000000000000000000000000000000000000000000000000000000000000000",
				"timestamp": "0x0",
				"transactions": [
					"0x7d39df979e34172322c64983a9ad48302c2b889e55bda35324afecf043a77605",
					"0x9bba4c34e57c875ff57ac8d172805a26ae912006985395dc1bdf8f44140a7bf4",
					"0x98909ea1ff040da6be56bc4231d484de1414b3c1dac372d69293a4beb9032cb5",
					"0x12e1f81207b40c3bdcc13c0ee18f5f86af6d31754d57a0ea1b0d4cfef21abef1"
				],
				"transactionsRoot": "0x661a9febcfa8f1890af549b874faf9fa274aede26ef489d9db0b25daa569450e",
				"uncles": []
			}`,
		},
		// full tx details
		{
			inclTx: true,
			fullTx: true,
			want: `{
				"difficulty": "0x0",
				"extraData": "0x",
				"gasLimit": "0x0",
				"gasUsed": "0x0",
				"hash": "0x9b73c83b25d0faf7eab854e3684c7e394336d6e135625aafa5c183f27baa8fee",
				"logsBloom": "0x00000000000000000000000000000000000000000000000000000000000000000000000000000000000000000000000000000000000000000000000000000000000000000000000000000000000000000000000000000000000000000000000000000000000000000000000000000000000000000000000000000000000000000000000000000000000000000000000000000000000000000000000000000000000000000000000000000000000000000000000000000000000000000000000000000000000000000000000000000000000000000000000000000000000000000000000000000000000000000000000000000000000000000000000000000000",
				"miner": "0x0000000000000000000000000000000000000000",
				"mixHash": "0x0000000000000000000000000000000000000000000000000000000000000000",
				"nonce": "0x0000000000000000",
				"number": "0x64",
				"parentHash": "0x0000000000000000000000000000000000000000000000000000000000000000",
				"receiptsRoot": "0x56e81f171bcc55a6ff8345e692c0f86e5b48e01b996cadc001622fb5e363b421",
				"sha3Uncles": "0x1dcc4de8dec75d7aab85b567b6ccd41ad312451b948a7413f0a142fd40d49347",
				"size": "0x296",
				"stateRoot": "0x0000000000000000000000000000000000000000000000000000000000000000",
				"timestamp": "0x0",
				"transactions": [
					{
						"blockHash": "0x9b73c83b25d0faf7eab854e3684c7e394336d6e135625aafa5c183f27baa8fee",
						"blockNumber": "0x64",
						"from": "0x0000000000000000000000000000000000000000",
						"gas": "0x457",
						"gasPrice": "0x2b67",
						"hash": "0x7d39df979e34172322c64983a9ad48302c2b889e55bda35324afecf043a77605",
						"input": "0x111111",
						"nonce": "0x1",
						"to": "0x0000000000000000000000000000000000000011",
						"transactionIndex": "0x0",
						"value": "0x6f",
						"type": "0x1",
						"accessList": [],
						"chainId": "0x539",
						"v": "0x0",
						"r": "0x0",
						"s": "0x0",
						"yParity": "0x0"
					},
					{
						"blockHash": "0x9b73c83b25d0faf7eab854e3684c7e394336d6e135625aafa5c183f27baa8fee",
						"blockNumber": "0x64",
						"from": "0x0000000000000000000000000000000000000000",
						"gas": "0x457",
						"gasPrice": "0x2b67",
						"hash": "0x9bba4c34e57c875ff57ac8d172805a26ae912006985395dc1bdf8f44140a7bf4",
						"input": "0x111111",
						"nonce": "0x2",
						"to": "0x0000000000000000000000000000000000000011",
						"transactionIndex": "0x1",
						"value": "0x6f",
						"type": "0x0",
						"chainId": "0x1",
						"v": "0x0",
						"r": "0x0",
						"s": "0x0"
					},
					{
						"blockHash": "0x9b73c83b25d0faf7eab854e3684c7e394336d6e135625aafa5c183f27baa8fee",
						"blockNumber": "0x64",
						"from": "0x0000000000000000000000000000000000000000",
						"gas": "0x457",
						"gasPrice": "0x2b67",
						"hash": "0x98909ea1ff040da6be56bc4231d484de1414b3c1dac372d69293a4beb9032cb5",
						"input": "0x111111",
						"nonce": "0x3",
						"to": "0x0000000000000000000000000000000000000011",
						"transactionIndex": "0x2",
						"value": "0x6f",
						"type": "0x1",
						"accessList": [],
						"chainId": "0x539",
						"v": "0x0",
						"r": "0x0",
						"s": "0x0",
						"yParity": "0x0"
					},
					{
						"blockHash": "0x9b73c83b25d0faf7eab854e3684c7e394336d6e135625aafa5c183f27baa8fee",
						"blockNumber": "0x64",
						"from": "0x0000000000000000000000000000000000000000",
						"gas": "0x457",
						"gasPrice": "0x2b67",
						"hash": "0x12e1f81207b40c3bdcc13c0ee18f5f86af6d31754d57a0ea1b0d4cfef21abef1",
						"input": "0x111111",
						"nonce": "0x4",
						"to": "0x0000000000000000000000000000000000000011",
						"transactionIndex": "0x3",
						"value": "0x6f",
						"type": "0x0",
						"chainId": "0x1",
						"v": "0x0",
						"r": "0x0",
						"s": "0x0"
					}
				],
				"transactionsRoot": "0x661a9febcfa8f1890af549b874faf9fa274aede26ef489d9db0b25daa569450e",
				"uncles": []
			}`,
		},
	}

	for i, tc := range testSuite {
		resp, err := RPCMarshalBlock(context.Background(), block, tc.inclTx, tc.fullTx, params.MainnetChainConfig, testBackend{})
		if err != nil {
			t.Errorf("test %d: got error %v", i, err)
			continue
		}
		out, err := json.Marshal(resp)
		if err != nil {
			t.Errorf("test %d: json marshal error: %v", i, err)
			continue
		}
		require.JSONEqf(t, tc.want, string(out), "test %d", i)
	}
}

func TestRPCGetBlockOrHeader(t *testing.T) {
	t.Parallel()

	// Initialize test accounts
	var (
		acc1Key, _ = crypto.HexToECDSA("8a1f9a8f95be41cd7ccb6168179afb4504aefe388d1e14474d32c45c72ce7b7a")
		acc2Key, _ = crypto.HexToECDSA("49a7b37aa6f6645917e7b807e9d1c00d4fa71f18343b0d4122a4d2df64dd6fee")
		acc1Addr   = crypto.PubkeyToAddress(acc1Key.PublicKey)
		acc2Addr   = crypto.PubkeyToAddress(acc2Key.PublicKey)
		genesis    = &core.Genesis{
			Config: params.TestChainConfig,
			Alloc: types.GenesisAlloc{
				acc1Addr: {Balance: big.NewInt(params.Ether)},
				acc2Addr: {Balance: big.NewInt(params.Ether)},
			},
		}
		genBlocks = 10
		signer    = types.HomesteadSigner{}
		tx        = types.NewTx(&types.LegacyTx{
			Nonce:    11,
			GasPrice: big.NewInt(11111),
			Gas:      1111,
			To:       &acc2Addr,
			Value:    big.NewInt(111),
			Data:     []byte{0x11, 0x11, 0x11},
		})
		withdrawal = &types.Withdrawal{
			Index:     0,
			Validator: 1,
			Address:   common.Address{0x12, 0x34},
			Amount:    10,
		}
		pending = types.NewBlockWithWithdrawals(&types.Header{Number: big.NewInt(11), Time: 42}, []*types.Transaction{tx}, nil, nil, []*types.Withdrawal{withdrawal}, blocktest.NewHasher())
	)
	backend := newTestBackend(t, genBlocks, genesis, ethash.NewFaker(), func(i int, b *core.BlockGen) {
		// Transfer from account[0] to account[1]
		//    value: 1000 wei
		//    fee:   0 wei
		tx, _ := types.SignTx(types.NewTx(&types.LegacyTx{Nonce: uint64(i), To: &acc2Addr, Value: big.NewInt(1000), Gas: params.TxGas, GasPrice: b.BaseFee(), Data: nil}), signer, acc1Key)
		b.AddTx(tx)
	})
	backend.setPendingBlock(pending)
	api := NewBlockChainAPI(backend)
	blockHashes := make([]common.Hash, genBlocks+1)
	ctx := context.Background()
	for i := 0; i <= genBlocks; i++ {
		header, err := backend.HeaderByNumber(ctx, rpc.BlockNumber(i))
		if err != nil {
			t.Errorf("failed to get block: %d err: %v", i, err)
		}
		blockHashes[i] = header.Hash()
	}
	pendingHash := pending.Hash()

	var testSuite = []struct {
		blockNumber rpc.BlockNumber
		blockHash   *common.Hash
		fullTx      bool
		reqHeader   bool
		file        string
		expectErr   error
	}{
		// 0. latest header
		{
			blockNumber: rpc.LatestBlockNumber,
			reqHeader:   true,
			file:        "tag-latest",
		},
		// 1. genesis header
		{
			blockNumber: rpc.BlockNumber(0),
			reqHeader:   true,
			file:        "number-0",
		},
		// 2. #1 header
		{
			blockNumber: rpc.BlockNumber(1),
			reqHeader:   true,
			file:        "number-1",
		},
		// 3. latest-1 header
		{
			blockNumber: rpc.BlockNumber(9),
			reqHeader:   true,
			file:        "number-latest-1",
		},
		// 4. latest+1 header
		{
			blockNumber: rpc.BlockNumber(11),
			reqHeader:   true,
			file:        "number-latest+1",
		},
		// 5. pending header
		{
			blockNumber: rpc.PendingBlockNumber,
			reqHeader:   true,
			file:        "tag-pending",
		},
		// 6. latest block
		{
			blockNumber: rpc.LatestBlockNumber,
			file:        "tag-latest",
		},
		// 7. genesis block
		{
			blockNumber: rpc.BlockNumber(0),
			file:        "number-0",
		},
		// 8. #1 block
		{
			blockNumber: rpc.BlockNumber(1),
			file:        "number-1",
		},
		// 9. latest-1 block
		{
			blockNumber: rpc.BlockNumber(9),
			fullTx:      true,
			file:        "number-latest-1",
		},
		// 10. latest+1 block
		{
			blockNumber: rpc.BlockNumber(11),
			fullTx:      true,
			file:        "number-latest+1",
		},
		// 11. pending block
		{
			blockNumber: rpc.PendingBlockNumber,
			file:        "tag-pending",
		},
		// 12. pending block + fullTx
		{
			blockNumber: rpc.PendingBlockNumber,
			fullTx:      true,
			file:        "tag-pending-fullTx",
		},
		// 13. latest header by hash
		{
			blockHash: &blockHashes[len(blockHashes)-1],
			reqHeader: true,
			file:      "hash-latest",
		},
		// 14. genesis header by hash
		{
			blockHash: &blockHashes[0],
			reqHeader: true,
			file:      "hash-0",
		},
		// 15. #1 header
		{
			blockHash: &blockHashes[1],
			reqHeader: true,
			file:      "hash-1",
		},
		// 16. latest-1 header
		{
			blockHash: &blockHashes[len(blockHashes)-2],
			reqHeader: true,
			file:      "hash-latest-1",
		},
		// 17. empty hash
		{
			blockHash: &common.Hash{},
			reqHeader: true,
			file:      "hash-empty",
		},
		// 18. pending hash
		{
			blockHash: &pendingHash,
			reqHeader: true,
			file:      `hash-pending`,
		},
		// 19. latest block
		{
			blockHash: &blockHashes[len(blockHashes)-1],
			file:      "hash-latest",
		},
		// 20. genesis block
		{
			blockHash: &blockHashes[0],
			file:      "hash-genesis",
		},
		// 21. #1 block
		{
			blockHash: &blockHashes[1],
			file:      "hash-1",
		},
		// 22. latest-1 block
		{
			blockHash: &blockHashes[len(blockHashes)-2],
			fullTx:    true,
			file:      "hash-latest-1-fullTx",
		},
		// 23. empty hash + body
		{
			blockHash: &common.Hash{},
			fullTx:    true,
			file:      "hash-empty-fullTx",
		},
		// 24. pending block
		{
			blockHash: &pendingHash,
			file:      `hash-pending`,
		},
		// 25. pending block + fullTx
		{
			blockHash: &pendingHash,
			fullTx:    true,
			file:      "hash-pending-fullTx",
		},
	}

	for i, tt := range testSuite {
		var (
			result map[string]interface{}
			err    error
			rpc    string
		)
		if tt.blockHash != nil {
			if tt.reqHeader {
				result = api.GetHeaderByHash(context.Background(), *tt.blockHash)
				rpc = "eth_getHeaderByHash"
			} else {
				result, err = api.GetBlockByHash(context.Background(), *tt.blockHash, tt.fullTx)
				rpc = "eth_getBlockByHash"
			}
		} else {
			if tt.reqHeader {
				result, err = api.GetHeaderByNumber(context.Background(), tt.blockNumber)
				rpc = "eth_getHeaderByNumber"
			} else {
				result, err = api.GetBlockByNumber(context.Background(), tt.blockNumber, tt.fullTx)
				rpc = "eth_getBlockByNumber"
			}
		}
		if tt.expectErr != nil {
			if err == nil {
				t.Errorf("test %d: want error %v, have nothing", i, tt.expectErr)
				continue
			}
			if !errors.Is(err, tt.expectErr) {
				t.Errorf("test %d: error mismatch, want %v, have %v", i, tt.expectErr, err)
			}
			continue
		}
		if err != nil {
			t.Errorf("test %d: want no error, have %v", i, err)
			continue
		}

		testRPCResponseWithFile(t, i, result, rpc, tt.file)
	}
}

func setupReceiptBackend(t *testing.T, genBlocks int) (*testBackend, []common.Hash) {
	config := *params.MergedTestChainConfig
	var (
		acc1Key, _ = crypto.HexToECDSA("8a1f9a8f95be41cd7ccb6168179afb4504aefe388d1e14474d32c45c72ce7b7a")
		acc2Key, _ = crypto.HexToECDSA("49a7b37aa6f6645917e7b807e9d1c00d4fa71f18343b0d4122a4d2df64dd6fee")
		acc1Addr   = crypto.PubkeyToAddress(acc1Key.PublicKey)
		acc2Addr   = crypto.PubkeyToAddress(acc2Key.PublicKey)
		contract   = common.HexToAddress("0000000000000000000000000000000000031ec7")
		genesis    = &core.Genesis{
			Config:        &config,
			ExcessBlobGas: new(uint64),
			BlobGasUsed:   new(uint64),
			Alloc: types.GenesisAlloc{
				acc1Addr: {Balance: big.NewInt(params.Ether)},
				acc2Addr: {Balance: big.NewInt(params.Ether)},
				// // SPDX-License-Identifier: GPL-3.0
				// pragma solidity >=0.7.0 <0.9.0;
				//
				// contract Token {
				//     event Transfer(address indexed from, address indexed to, uint256 value);
				//     function transfer(address to, uint256 value) public returns (bool) {
				//         emit Transfer(msg.sender, to, value);
				//         return true;
				//     }
				// }
				contract: {Balance: big.NewInt(params.Ether), Code: common.FromHex("0x608060405234801561001057600080fd5b506004361061002b5760003560e01c8063a9059cbb14610030575b600080fd5b61004a6004803603810190610045919061016a565b610060565b60405161005791906101c5565b60405180910390f35b60008273ffffffffffffffffffffffffffffffffffffffff163373ffffffffffffffffffffffffffffffffffffffff167fddf252ad1be2c89b69c2b068fc378daa952ba7f163c4a11628f55a4df523b3ef846040516100bf91906101ef565b60405180910390a36001905092915050565b600080fd5b600073ffffffffffffffffffffffffffffffffffffffff82169050919050565b6000610101826100d6565b9050919050565b610111816100f6565b811461011c57600080fd5b50565b60008135905061012e81610108565b92915050565b6000819050919050565b61014781610134565b811461015257600080fd5b50565b6000813590506101648161013e565b92915050565b60008060408385031215610181576101806100d1565b5b600061018f8582860161011f565b92505060206101a085828601610155565b9150509250929050565b60008115159050919050565b6101bf816101aa565b82525050565b60006020820190506101da60008301846101b6565b92915050565b6101e981610134565b82525050565b600060208201905061020460008301846101e0565b9291505056fea2646970667358221220b469033f4b77b9565ee84e0a2f04d496b18160d26034d54f9487e57788fd36d564736f6c63430008120033")},
			},
		}
		signer   = types.LatestSignerForChainID(params.TestChainConfig.ChainID)
		txHashes = make([]common.Hash, genBlocks)
	)

	backend := newTestBackend(t, genBlocks, genesis, beacon.New(ethash.NewFaker()), func(i int, b *core.BlockGen) {
		var (
			tx  *types.Transaction
			err error
		)
		b.SetPoS()
		switch i {
		case 0:
			// transfer 1000wei
			tx, err = types.SignTx(types.NewTx(&types.LegacyTx{Nonce: uint64(i), To: &acc2Addr, Value: big.NewInt(1000), Gas: params.TxGas, GasPrice: b.BaseFee(), Data: nil}), types.HomesteadSigner{}, acc1Key)
		case 1:
			// create contract
			tx, err = types.SignTx(types.NewTx(&types.LegacyTx{Nonce: uint64(i), To: nil, Gas: 53100, GasPrice: b.BaseFee(), Data: common.FromHex("0x60806040")}), signer, acc1Key)
		case 2:
			// with logs
			// transfer(address to, uint256 value)
			data := fmt.Sprintf("0xa9059cbb%s%s", common.HexToHash(common.BigToAddress(big.NewInt(int64(i + 1))).Hex()).String()[2:], common.BytesToHash([]byte{byte(i + 11)}).String()[2:])
			tx, err = types.SignTx(types.NewTx(&types.LegacyTx{Nonce: uint64(i), To: &contract, Gas: 60000, GasPrice: b.BaseFee(), Data: common.FromHex(data)}), signer, acc1Key)
		case 3:
			// dynamic fee with logs
			// transfer(address to, uint256 value)
			data := fmt.Sprintf("0xa9059cbb%s%s", common.HexToHash(common.BigToAddress(big.NewInt(int64(i + 1))).Hex()).String()[2:], common.BytesToHash([]byte{byte(i + 11)}).String()[2:])
			fee := big.NewInt(500)
			fee.Add(fee, b.BaseFee())
			tx, err = types.SignTx(types.NewTx(&types.DynamicFeeTx{Nonce: uint64(i), To: &contract, Gas: 60000, Value: big.NewInt(1), GasTipCap: big.NewInt(500), GasFeeCap: fee, Data: common.FromHex(data)}), signer, acc1Key)
		case 4:
			// access list with contract create
			accessList := types.AccessList{{
				Address:     contract,
				StorageKeys: []common.Hash{{0}},
			}}
			tx, err = types.SignTx(types.NewTx(&types.AccessListTx{Nonce: uint64(i), To: nil, Gas: 58100, GasPrice: b.BaseFee(), Data: common.FromHex("0x60806040"), AccessList: accessList}), signer, acc1Key)
		case 5:
			// blob tx
			fee := big.NewInt(500)
			fee.Add(fee, b.BaseFee())
			tx, err = types.SignTx(types.NewTx(&types.BlobTx{
				Nonce:      uint64(i),
				GasTipCap:  uint256.NewInt(1),
				GasFeeCap:  uint256.MustFromBig(fee),
				Gas:        params.TxGas,
				To:         acc2Addr,
				BlobFeeCap: uint256.NewInt(1),
				BlobHashes: []common.Hash{{1}},
				Value:      new(uint256.Int),
			}), signer, acc1Key)
		}
		if err != nil {
			t.Errorf("failed to sign tx: %v", err)
		}
		if tx != nil {
			b.AddTx(tx)
			txHashes[i] = tx.Hash()
		}
	})
	return backend, txHashes
}

func TestRPCGetTransactionReceipt(t *testing.T) {
	t.Parallel()

	var (
		backend, txHashes = setupReceiptBackend(t, 6)
		api               = NewTransactionAPI(backend, new(AddrLocker))
	)

	var testSuite = []struct {
		txHash common.Hash
		file   string
	}{
		// 0. normal success
		{
			txHash: txHashes[0],
			file:   "normal-transfer-tx",
		},
		// 1. create contract
		{
			txHash: txHashes[1],
			file:   "create-contract-tx",
		},
		// 2. with logs success
		{
			txHash: txHashes[2],
			file:   "with-logs",
		},
		// 3. dynamic tx with logs success
		{
			txHash: txHashes[3],
			file:   `dynamic-tx-with-logs`,
		},
		// 4. access list tx with create contract
		{
			txHash: txHashes[4],
			file:   "create-contract-with-access-list",
		},
		// 5. txhash empty
		{
			txHash: common.Hash{},
			file:   "txhash-empty",
		},
		// 6. txhash not found
		{
			txHash: common.HexToHash("deadbeef"),
			file:   "txhash-notfound",
		},
		// 7. blob tx
		{
			txHash: txHashes[5],
			file:   "blob-tx",
		},
	}

	for i, tt := range testSuite {
		var (
			result interface{}
			err    error
		)
		result, err = api.GetTransactionReceipt(context.Background(), tt.txHash)
		if err != nil {
			t.Errorf("test %d: want no error, have %v", i, err)
			continue
		}
		testRPCResponseWithFile(t, i, result, "eth_getTransactionReceipt", tt.file)
	}
}

func TestRPCGetBlockReceipts(t *testing.T) {
	t.Parallel()

	var (
		genBlocks  = 6
		backend, _ = setupReceiptBackend(t, genBlocks)
		api        = NewBlockChainAPI(backend)
	)
	blockHashes := make([]common.Hash, genBlocks+1)
	ctx := context.Background()
	for i := 0; i <= genBlocks; i++ {
		header, err := backend.HeaderByNumber(ctx, rpc.BlockNumber(i))
		if err != nil {
			t.Errorf("failed to get block: %d err: %v", i, err)
		}
		blockHashes[i] = header.Hash()
	}

	var testSuite = []struct {
		test rpc.BlockNumberOrHash
		file string
	}{
		// 0. block without any txs(hash)
		{
			test: rpc.BlockNumberOrHashWithHash(blockHashes[0], false),
			file: "number-0",
		},
		// 1. block without any txs(number)
		{
			test: rpc.BlockNumberOrHashWithNumber(0),
			file: "number-1",
		},
		// 2. earliest tag
		{
			test: rpc.BlockNumberOrHashWithNumber(rpc.EarliestBlockNumber),
			file: "tag-earliest",
		},
		// 3. latest tag
		{
			test: rpc.BlockNumberOrHashWithNumber(rpc.LatestBlockNumber),
			file: "tag-latest",
		},
		// 4. block with legacy transfer tx(hash)
		{
			test: rpc.BlockNumberOrHashWithHash(blockHashes[1], false),
			file: "block-with-legacy-transfer-tx",
		},
		// 5. block with contract create tx(number)
		{
			test: rpc.BlockNumberOrHashWithNumber(rpc.BlockNumber(2)),
			file: "block-with-contract-create-tx",
		},
		// 6. block with legacy contract call tx(hash)
		{
			test: rpc.BlockNumberOrHashWithHash(blockHashes[3], false),
			file: "block-with-legacy-contract-call-tx",
		},
		// 7. block with dynamic fee tx(number)
		{
			test: rpc.BlockNumberOrHashWithNumber(rpc.BlockNumber(4)),
			file: "block-with-dynamic-fee-tx",
		},
		// 8. block is empty
		{
			test: rpc.BlockNumberOrHashWithHash(common.Hash{}, false),
			file: "hash-empty",
		},
		// 9. block is not found
		{
			test: rpc.BlockNumberOrHashWithHash(common.HexToHash("deadbeef"), false),
			file: "hash-notfound",
		},
		// 10. block is not found
		{
			test: rpc.BlockNumberOrHashWithNumber(rpc.BlockNumber(genBlocks + 1)),
			file: "block-notfound",
		},
		// 11. block with blob tx
		{
			test: rpc.BlockNumberOrHashWithNumber(rpc.BlockNumber(6)),
			file: "block-with-blob-tx",
		},
	}

	for i, tt := range testSuite {
		var (
			result interface{}
			err    error
		)
		result, err = api.GetBlockReceipts(context.Background(), tt.test)
		if err != nil {
			t.Errorf("test %d: want no error, have %v", i, err)
			continue
		}
		testRPCResponseWithFile(t, i, result, "eth_getBlockReceipts", tt.file)
	}
}

func testRPCResponseWithFile(t *testing.T, testid int, result interface{}, rpc string, file string) {
	data, err := json.MarshalIndent(result, "", "  ")
	if err != nil {
		t.Errorf("test %d: json marshal error", testid)
		return
	}
	outputFile := filepath.Join("testdata", fmt.Sprintf("%s-%s.json", rpc, file))
	if os.Getenv("WRITE_TEST_FILES") != "" {
		os.WriteFile(outputFile, data, 0644)
	}
	want, err := os.ReadFile(outputFile)
	if err != nil {
		t.Fatalf("error reading expected test file: %s output: %v", outputFile, err)
	}
	require.JSONEqf(t, string(want), string(data), "test %d: json not match, want: %s, have: %s", testid, string(want), string(data))
}<|MERGE_RESOLUTION|>--- conflicted
+++ resolved
@@ -748,9 +748,6 @@
 func (b testBackend) SendTx(ctx context.Context, signedTx *types.Transaction) error {
 	panic("implement me")
 }
-<<<<<<< HEAD
-func (b testBackend) GetTransaction(ctx context.Context, txHash common.Hash) (bool, *types.Transaction, common.Hash, uint64, uint64, error) {
-=======
 func (b testBackend) SimulateGaslessBundle(bundle *types.Bundle) (*types.SimulateGaslessBundleResp, error) {
 	panic("implement me")
 }
@@ -760,8 +757,7 @@
 func (b testBackend) BundlePrice() *big.Int {
 	panic("implement me")
 }
-func (b testBackend) GetTransaction(ctx context.Context, txHash common.Hash) (*types.Transaction, common.Hash, uint64, uint64, error) {
->>>>>>> 7fd17904
+func (b testBackend) GetTransaction(ctx context.Context, txHash common.Hash) (bool, *types.Transaction, common.Hash, uint64, uint64, error) {
 	tx, blockHash, blockNumber, index := rawdb.ReadTransaction(b.db, txHash)
 	return true, tx, blockHash, blockNumber, index, nil
 }
